pluginManagement {
    plugins {
        String kotlinVersion = "1.6.10"
        id 'org.jetbrains.kotlin.jvm' version kotlinVersion apply false
        id 'org.jetbrains.kotlin.multiplatform' version kotlinVersion apply false
        id 'org.jetbrains.kotlin.js' version kotlinVersion apply false
        id 'org.jetbrains.kotlin.plugin.serialization' version kotlinVersion apply false
        id 'org.jetbrains.kotlin.kapt' version kotlinVersion apply false
        id 'org.jetbrains.kotlin.plugin.noarg' version kotlinVersion apply false
        id 'com.avast.gradle.docker-compose' version "0.16.4" apply false
        id 'io.gitlab.arturbosch.detekt' version "1.19.0" apply false
        id 'com.github.johnrengelman.shadow' version "7.1.2" apply false
        id 'com.palantir.graal' version "0.10.0" apply false
        id 'com.apollographql.apollo3' version "3.3.0" apply false
        id 'org.mikeneck.graalvm-native-image' version "1.4.1" apply false
<<<<<<< HEAD
        id 'com.diffplug.spotless' version '6.4.0' apply false
        id 'com.github.node-gradle.node' version '3.2.1' apply false
=======
        id 'com.diffplug.spotless' version '6.6.1' apply false
>>>>>>> c60cc65a
    }
}

rootProject.buildFileName = "build.gradle.kts"
rootProject.name = 'live-platform'

include 'interfaces:cli'
include 'interfaces:jetbrains'
include 'interfaces:jetbrains:commander'
include 'interfaces:jetbrains:commander:kotlin-compiler-wrapper'
include 'interfaces:jetbrains:marker'
include 'interfaces:jetbrains:marker:jvm-marker'
include 'interfaces:jetbrains:marker:py-marker'
include 'interfaces:jetbrains:monitor'
include 'interfaces:jetbrains:plugin'
include 'interfaces:booster-ui'
include 'platform'
include 'protocol'

include ':probes:jvm:control'
include ':probes:jvm:services'

include ':probes:python'

include ':processors:dependencies'
include ':processors:live-instrument'
include ':processors:live-view'

include 'example-web-app'
project(':example-web-app').projectDir = new File("docker/e2e/example-web-app")<|MERGE_RESOLUTION|>--- conflicted
+++ resolved
@@ -13,12 +13,8 @@
         id 'com.palantir.graal' version "0.10.0" apply false
         id 'com.apollographql.apollo3' version "3.3.0" apply false
         id 'org.mikeneck.graalvm-native-image' version "1.4.1" apply false
-<<<<<<< HEAD
-        id 'com.diffplug.spotless' version '6.4.0' apply false
+        id 'com.diffplug.spotless' version '6.6.1' apply false
         id 'com.github.node-gradle.node' version '3.2.1' apply false
-=======
-        id 'com.diffplug.spotless' version '6.6.1' apply false
->>>>>>> c60cc65a
     }
 }
 
